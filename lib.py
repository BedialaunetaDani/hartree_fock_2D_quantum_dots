import numpy as np
from scipy.linalg import eigh
import os

import mc_integration as mc
import basis_set as bs


class integral_master():
	"""
	Calculates, stores and retrieves the values of the <pr|g|qs> integrals
	"""
	def __init__(self, dimension):
		self.integral_dict_1 = None
		self.integral_dict_2 = None
		self.dimension = dimension
		return

	def calculate(self, file_name):
		"""
		Calculates the <pr|g|qs> integrals and stores them in file
		"""

		if file_name in os.listdir():
			print("Integral file already exsists. Not computing the integrals. ")
			return

		integral_dict_1 = {}
		integral_dict_2 = {}

		# 1-body integrals
		for p in range(1, self.dimension+1):
			for q in range(1, self.dimension+1):
				if p == q:
					I = self.calculate_1(p, q)
				else:
					I = 0

				integral_dict_1[(p, q)] = I

		# 2-body integrals
		for p in range(1, self.dimension+1):
			for q in range(1, p+1):
				for r in range(1, p):
					for s in range(1, r+1):
						I = self.calculate_2(p, r, q, s)

						integral_dict_2[(p, r, q, s)] = I
						integral_dict_2[(q, r, p, s)] = I
						integral_dict_2[(p, s, q, r)] = I
						integral_dict_2[(r, p, s, q)] = I
				r = p
				for s in range(1, q+1):
					I = self.calculate_2(p, r, q, s)
					
					integral_dict_2[(p, r, q, s)] = I
					integral_dict_2[(q, r, p, s)] = I
					integral_dict_2[(p, s, q, r)] = I
					integral_dict_2[(r, p, s, q)] = I

		np.save(file_name, np.array([integral_dict_1, integral_dict_2]))

		return

	def load_integrals(self, file_name):
		"""
		Loads the values of the integrals in this object
		"""

		self.integral_dict_1 = np.load(file_name)[0]
		self.integral_dict_2 = np.load(file_name)[1]

		return

	def get_1(self, p, q):
		"""
		Returns the value of the h_pq integrals 

		Parameters
		----------
		p, q: int
			Indices that specify the h_pq integral

		Returns
		-------
		I : float
			Value of the h_pq integral
		"""
		nx,ny,nz = 1,1,1

<<<<<<< HEAD
		I = (p==q)*(bs.OMEGA_X*(nx + ny + 1) + bs.OMEGA_Z*(nz + 0.5)) # nx,ny,nz should come from the basis, so from p and q but how?
=======
		I = self.integral_dict_1[(p, q)]
>>>>>>> a4fb4e8f

		return I
	
	###poner los indices com prqs

	def get_2(self, p, r, q, s):
		"""
		Returns the value of the <pr|g|qs> integrals

		Parameters
		----------
<<<<<<< HEAD
		p, q, r, s: int
			Indices that specify the <pr|g|qs> integral

		Returns
		----------
		I : float
			Value of the <pr|g|qs> integral
		"""

		
		I=0

		return I

		
	def calculate_1(self,p,q):
		"""
		Calculates the value of the h_pq integrals 

		Parameters
		----------
		p, q: int
			Indices that specify the h_pq integral

		Returns
		----------
		I : float
			Value of the h_pq integral
		"""
		nx,ny,nz = bs.index_to_q_numbers(p)

		I = (p==q)*(bs.OMEGA_X*(nx + ny + 1) + bs.OMEGA_Z*(nz + 0.5)) # nx,ny,nz should come from the basis, so from p and q but how?

		return I


	def calculate_2(self, p, r, q, s):
		"""
		Calculates the value of the <pr|g|qs> integrals

		Parameters
		----------
		p, q, r, s: int
			Indices that specify the <pr|g|qs> integral
=======
		p, r, q, s: int
			Indeces that specify the <pr|g|qs> integral
>>>>>>> a4fb4e8f

		Returns
		-------
		I : float
			Value of the <pr|g|qs> integral
		"""

<<<<<<< HEAD
		system_size = 5
		N_walkers = 400
		N_steps = 10000
		N_skip = 1000
		integrand = bs.two_body_integrand
		indices = np.array([p,r,q,s])
		dimension = 6
		
		I = mc.MC_integration(integrand, indices, dimension, N_steps, N_walkers, N_skip, system_size)
=======
		I = self.integral_dict_2[(p, r, q, s)]
>>>>>>> a4fb4e8f

		return I


def create_F_matrix(rho, integrals):
	"""
	Creates the Fock matrix with coefficients C, given by
	F[p,q] = h[p,q] + 2*J[p,q] - K[p,q]

	Parameters
	----------
	rho: np.ndarray(N, N)
		Density matrix of the system
	integrals : two_body_integrals() class
		Class with all the information regarding the <pr|g|qs> integrals

	Returns
	-------
	F: np.ndarray(N, N)
		Fock matrix
	"""

	Nbasis = rho.shape[0]
	F = np.zeros((Nbasis, Nbasis))

	for p in range(Nbasis):
		for q in range(Nbasis):
			F[p, q] += integrals.get_1(p, q) # add h matrix
			for r in range(Nbasis):
				for s in range(Nbasis):
					F[p, q] += rho[r,s]*(integrals.get_2(p, q, r, s) - 0.5*integrals.get_2(p, r, q, s))

	return F


def density_matrix(C, N_electrons):
	"""
	Returns the density matrix of the system given its coefficients

	Parameters
	----------
	C : np.ndarray(N, N)
		Coefficients of the system
	N_electrons : int
		Number of electrons in the system

	Returns
	-------
	rho : np.ndarray(N, N)
		Density matrix of the system
	"""

	Nbasis = C.shape[0]
	rho = np.zeros((Nbasis, Nbasis))

	for p in range(Nbasis):
		for q in range(Nbasis):
			for k in range(int(N_electrons/2)):
				rho[p,q] = 2*C[p,k]*np.conjugate(C[q,k])

	return rho


def total_energy(rho, F, integrals):
	"""
	Returns the density matrix of the system given its coefficients

	Parameters
	----------
	rho : np.ndarray(N, N)
		Density matrix of the system
	F : np.ndarray(N, N)
		Fock matrix
	integrals : wo_body_integrals() class
		Class with all the information regarding the <pr|g|qs> integrals

	Returns
	-------
	E : float
		Total energy of the system
	"""

	Nbasis = rho.shape[0]
	E = 0

	for p in range(Nbasis):
		for q in range(Nbasis):
			E += 0.5*rho[p,q]*(integrals.get_1(p,q) + F[p,q])

	return E


def delta_rho(rho, rho_old): 
	"""
	Calculate change in density matrix using Root Mean Square Deviation (RMSD)

	Parameters
	----------
	rho : np.ndarray(N, N)
		Density matrix of the system
	rho_old : np.ndarray(N, N)
		Density matrix of the system in the previous SCF iteration

	Returns
	-------
	delta : float
		Root Mean Square Deviation (RMSD) of rho and rho_old
	"""

	Nbasis = rho.shape[0]
	delta = 0

	for p in range(Nbasis):
		for q in range(Nbasis):
			delta = delta + (rho[p,q] - rho_old[p,q])**2

	return np.sqrt(delta)


def solve_Roothan_eqs(file_name, C_0, S, eps, i_max = 100):
	"""
	Solves the iterative generalized eigenvalue problem F(C)C = E*SC

	Parameters
	----------
	file_name: str
		Filename where the h_pq and <pr|g|qs> integrals are stored.
	C_0: np.ndarray(N, N)
		Initial coefficients
	S: np.ndarray(N, N)
		Overlap matrix
	eps: float
		Precision with which to find the iterative problem
	i_max: int
		Maximum number of iterations

	Returns
	-------
	E: np.ndarray(N)
		Vector with all the eigenvalues ordered from lowest to largest
	C: np.ndarray(N, N)
		Matrix with the coefficients of each eigenvector ordered as E
	"""

	counter = 1

	C_old = C_0
	E_old = 0

	while counter < i_max:
		F = create_F_matrix(file_name, C_old)
		E, C = eigh(F, S)

		if np.max(np.abs((E-E_old)/E)) < eps:
			break
		else:
			E_old = E
			C_old = C
			counter += 1

	return E, C<|MERGE_RESOLUTION|>--- conflicted
+++ resolved
@@ -74,7 +74,7 @@
 
 	def get_1(self, p, q):
 		"""
-		Returns the value of the h_pq integrals 
+		Returns the value of the h_pq integrals from the class dictionaries
 
 		Parameters
 		----------
@@ -86,13 +86,8 @@
 		I : float
 			Value of the h_pq integral
 		"""
-		nx,ny,nz = 1,1,1
-
-<<<<<<< HEAD
-		I = (p==q)*(bs.OMEGA_X*(nx + ny + 1) + bs.OMEGA_Z*(nz + 0.5)) # nx,ny,nz should come from the basis, so from p and q but how?
-=======
+
 		I = self.integral_dict_1[(p, q)]
->>>>>>> a4fb4e8f
 
 		return I
 	
@@ -100,59 +95,12 @@
 
 	def get_2(self, p, r, q, s):
 		"""
-		Returns the value of the <pr|g|qs> integrals
+		Returns the value of the <pr|g|qs> integrals from the class dictionaries
 
 		Parameters
 		----------
-<<<<<<< HEAD
-		p, q, r, s: int
-			Indices that specify the <pr|g|qs> integral
-
-		Returns
-		----------
-		I : float
-			Value of the <pr|g|qs> integral
-		"""
-
-		
-		I=0
-
-		return I
-
-		
-	def calculate_1(self,p,q):
-		"""
-		Calculates the value of the h_pq integrals 
-
-		Parameters
-		----------
-		p, q: int
-			Indices that specify the h_pq integral
-
-		Returns
-		----------
-		I : float
-			Value of the h_pq integral
-		"""
-		nx,ny,nz = bs.index_to_q_numbers(p)
-
-		I = (p==q)*(bs.OMEGA_X*(nx + ny + 1) + bs.OMEGA_Z*(nz + 0.5)) # nx,ny,nz should come from the basis, so from p and q but how?
-
-		return I
-
-
-	def calculate_2(self, p, r, q, s):
-		"""
-		Calculates the value of the <pr|g|qs> integrals
-
-		Parameters
-		----------
-		p, q, r, s: int
-			Indices that specify the <pr|g|qs> integral
-=======
 		p, r, q, s: int
 			Indeces that specify the <pr|g|qs> integral
->>>>>>> a4fb4e8f
 
 		Returns
 		-------
@@ -160,7 +108,47 @@
 			Value of the <pr|g|qs> integral
 		"""
 
-<<<<<<< HEAD
+		I = self.integral_dict_2[(p, r, q, s)]
+
+		return I
+
+		
+	def calculate_1(self,p,q):
+		"""
+		Calculates the value of the h_pq integrals by direct integration
+
+		Parameters
+		----------
+		p, q: int
+			Indices that specify the h_pq integral
+
+		Returns
+		----------
+		I : float
+			Value of the h_pq integral
+		"""
+		nx,ny,nz = bs.index_to_q_numbers(p)
+
+		I = (p==q)*(bs.OMEGA_X*(nx + ny + 1) + bs.OMEGA_Z*(nz + 0.5)) # nx,ny,nz should come from the basis, so from p and q but how?
+
+		return I
+
+
+	def calculate_2(self, p, r, q, s):
+		"""
+		Calculates the value of the <pr|g|qs> integrals by monte carlo integration methods
+
+		Parameters
+		----------
+		p, q, r, s: int
+			Indices that specify the <pr|g|qs> integral
+
+		Returns
+		----------
+		I : float
+			Value of the <pr|g|qs> integral
+		"""
+
 		system_size = 5
 		N_walkers = 400
 		N_steps = 10000
@@ -170,9 +158,6 @@
 		dimension = 6
 		
 		I = mc.MC_integration(integrand, indices, dimension, N_steps, N_walkers, N_skip, system_size)
-=======
-		I = self.integral_dict_2[(p, r, q, s)]
->>>>>>> a4fb4e8f
 
 		return I
 
